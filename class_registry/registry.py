--- conflicted
+++ resolved
@@ -1,16 +1,6 @@
-<<<<<<< HEAD
 __all__ = ["ClassRegistry", "SortedClassRegistry"]
 
 import typing
-from collections import OrderedDict
-=======
-__all__ = [
-    "ClassRegistry",
-    "SortedClassRegistry",
-]
-
-import typing
->>>>>>> e0ff1e66
 from functools import cmp_to_key
 
 from .base import BaseMutableRegistry, RegistryKeyError
@@ -131,30 +121,10 @@
 
         self.reverse = reverse
 
-<<<<<<< HEAD
-    def items(
-        self,
-    ) -> typing.Generator[typing.Tuple[typing.Hashable, type], None, None]:
-        for key, class_, _ in sorted(
-            # Provide both the human-readable key and actual lookup key to the sorter...
-            (
-                (key, class_, self.gen_lookup_key(key))
-                for (key, class_) in super().items()
-            ),
-            key=self._sort_key,
-            reverse=self.reverse,
-        ):
-            # ...but for parity with other ClassRegistry types, only include the
-            # human-readable key in the result.
-            yield key, class_
-
-    @staticmethod
-    def create_sorter(sort_key: str) -> typing.Any:
+    def keys(self) -> typing.Iterable[typing.Hashable]:
         """
-        Given a sort key, creates a function that can be used to sort items when
-        iterating over the registry.
-=======
-    def keys(self) -> typing.Iterable[typing.Hashable]:
+        Returns the collection of registry keys, in the order that they were registered.
+        """
         return iter(
             key
             for key, _, _ in sorted(
@@ -171,9 +141,8 @@
     @staticmethod
     def create_sorter(sort_key: str):
         """
-        Given a sort key, creates a function that can be used to sort items
-        when iterating over the registry.
->>>>>>> e0ff1e66
+        Given a sort key, creates a function that can be used to sort items when
+        iterating over the registry.
         """
 
         def sorter(a, b):
