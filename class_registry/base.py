__all__ = ["AutoRegister", "BaseMutableRegistry", "BaseRegistry", "RegistryKeyError"]

import typing
<<<<<<< HEAD
from abc import ABC, abstractmethod as abstract_method
from inspect import isabstract, isclass as is_class
=======
from abc import ABCMeta, abstractmethod as abstract_method
from collections.abc import Container
from inspect import isclass as is_class
from warnings import warn
>>>>>>> e0ff1e66


class RegistryKeyError(KeyError):
    """
    Used to differentiate a registry lookup from a standard KeyError.

    This is especially useful when a registry class expects to extract values from dicts
    to generate keys.
    """

    pass


<<<<<<< HEAD
class BaseRegistry(typing.Mapping, ABC):
=======
T = typing.TypeVar("T")


class BaseRegistry(Container[T], metaclass=ABCMeta):
>>>>>>> e0ff1e66
    """
    Base functionality for registries.
    """

    def __contains__(self, key: typing.Hashable) -> bool:
        """
        Returns whether the specified key is registered.
        """
        try:
            # Use :py:meth:`get_class` instead of :py:meth:`__getitem__`, to avoid
            # creating a new instance unnecessarily (i.e., prevent errors if the
            # corresponding class' constructor requires arguments).
            self.get_class(key)
        except RegistryKeyError:
            return False
        else:
            return True

    def __getitem__(self, key: typing.Hashable) -> T:
        """
        Shortcut for calling :py:meth:`get` with empty args/kwargs.
        """
        return self.get(key)

    def __iter__(self) -> typing.Iterator[typing.Hashable]:
        """
<<<<<<< HEAD
        Returns a generator for iterating over registry keys, in the order that they
        were registered.
=======
        Iterates over registry keys.
>>>>>>> e0ff1e66
        """
        return iter(self.keys())

    def __len__(self) -> int:
        """
        Returns the number of registered classes.
        """
<<<<<<< HEAD
        raise NotImplementedError()
=======
        return sum(1 for _ in self.keys())
>>>>>>> e0ff1e66

    def __missing__(self, key: typing.Hashable) -> typing.Type[T]:
        """
        Defines what to do when trying to access an unregistered key.

<<<<<<< HEAD
        Default behaviour is to throw a typed exception, but you could override this in
        a subclass, e.g., to return a default value.
=======
        Default behaviour is to throw a typed exception, but you could override
        this in a subclass, e.g., to return a default value.

        .. note::

           This method must return a class, not an instance.
>>>>>>> e0ff1e66
        """
        raise RegistryKeyError(key)

    @abstract_method
    def get_class(self, key: typing.Hashable) -> typing.Type[T]:
        """
        Returns the class associated with the specified key.
        """
        raise NotImplementedError()

    def get(self, key: typing.Hashable, *args: typing.Any, **kwargs: typing.Any) -> T:
        """
        Creates a new instance of the class matching the specified key.

        :param key:
            The corresponding load key.

        :param args:
            Positional arguments passed to class initializer.
            Ignored if the class registry was initialized with a null template function.

        :param kwargs:
            Keyword arguments passed to class initializer.
            Ignored if the class registry was initialized with a null template function.

        References:
          - :py:meth:`__init__`
        """
        return self.create_instance(self.get_class(key), *args, **kwargs)

    @abstract_method
    def keys(self) -> typing.Iterable[typing.Hashable]:
        """
        Returns the collection of registered keys.
        """
        raise NotImplementedError()

    def classes(self) -> typing.Iterable[typing.Type[T]]:
        """
        Returns the collection of registered classes.
        """
        return iter(self.get_class(key) for key in self.keys())

    @staticmethod
    def gen_lookup_key(key: typing.Hashable) -> typing.Hashable:
        """
        Used by :py:meth:`get` to generate a lookup key.

<<<<<<< HEAD
        You may override this method in a subclass, for example if you need to support
        legacy aliases, etc.
=======
        You may override this method in a subclass, for example if you need to
        support legacy aliases, etc.

        :param key: the key value provided to e.g., :py:meth:`__getitem__`
        :returns: the registry key, used to look up the corresponding class.
>>>>>>> e0ff1e66
        """
        return key

    @staticmethod
    def create_instance(
        class_: typing.Type[T], *args: typing.Any, **kwargs: typing.Any
    ) -> T:
        """
        Prepares the return value for :py:meth:`get`.

        You may override this method in a subclass, if you want to customize the way new
        instances are created.

        :param class_:
            The requested class.

        :param args:
            Positional keywords passed to :py:meth:`get`.

        :param kwargs:
            Keyword arguments passed to :py:meth:`get`.
        """
        return class_(*args, **kwargs)

<<<<<<< HEAD
    @abstract_method
    def items(
        self,
    ) -> typing.Generator[typing.Tuple[typing.Hashable, type], None, None]:
        """
        Iterates over registered classes and their corresponding keys, in the order that
        they were registered.
        """
        raise NotImplementedError()

    def keys(self) -> typing.Generator[typing.Hashable, None, None]:
        """
        Returns a generator for iterating over registry keys, in the order that they
        were registered.
        """
        for item in self.items():
            yield item[0]

    def values(self) -> typing.Generator[type, None, None]:
        """
        Returns a generator for iterating over registered classes, in the order that
        they were registered.
        """
        for item in self.items():
            yield item[1]


class BaseMutableRegistry(BaseRegistry, typing.MutableMapping, ABC):
=======

class BaseMutableRegistry(BaseRegistry[T], metaclass=ABCMeta):
>>>>>>> e0ff1e66
    """
    Extends :py:class:`BaseRegistry` with methods that can be used to modify the
    registered classes.
    """

    def __init__(self, attr_name: typing.Optional[str] = None) -> None:
        """
        :param attr_name:
            If provided, :py:meth:`register` will automatically detect the key to use
            when registering new classes.
        """
        super().__init__()

        self.attr_name = attr_name

        # Map lookup keys to readable keys.
<<<<<<< HEAD
        # Only needed when :py:meth:`gen_lookup_key` is overridden, but I'm not good
        # enough at reflection black magic to figure out how to do that (:
        self._lookup_keys: typing.Dict[typing.Hashable, typing.Hashable] = {}

    def __delitem__(self, key: typing.Hashable) -> None:
        """
        Provides alternate syntax for un-registering a class.
        """
        self._unregister(self.gen_lookup_key(key))
        del self._lookup_keys[key]
=======
        # Only needed when :py:meth:`gen_lookup_key` is overridden, but I'm not
        # good enough at reflection black magic to figure out how to do that (:
        self._lookup_keys: dict[typing.Hashable, typing.Hashable] = {}
>>>>>>> e0ff1e66

    def __repr__(self) -> str:
        return f"{type(self).__name__}({self.attr_name!r})"

    def keys(self) -> typing.Iterable[typing.Hashable]:
        """
        Returns the collection of registry keys, in the order that they were registered.
        """
        return iter(self._lookup_keys.keys())

    def items(self) -> typing.Iterable[tuple[typing.Hashable, typing.Type[T]]]:
        """
        DEPRECATED: use :py:meth:`keys` or :py:meth:`classes` instead.

        Returns the collection of registered key-class pairs, in the order that they
        were registered.
        """
        warn(
            f"{type(self).__name__}.items() is deprecated and will be removed in a "
            f"future version of ClassRegistry.  Use `zip({type(self).__name__}.keys(), "
            f"{type(self).__name__}.classes())` instead.",
            DeprecationWarning,
        )
        return iter(zip(self.keys(), self.classes()))

    def values(self) -> typing.Iterable[typing.Type[T]]:
        """
        DEPRECATED: use :py:meth:`classes` instead.

        Returns the collection of registered classes, in the order that they were
        registered.
        """
        warn(
            f"{type(self).__name__}.values() is deprecated and will be removed in a "
            f"future version of ClassRegistry.  Use {type(self).__name__}.classes()"
            f"instead.",
            DeprecationWarning,
        )
        return self.classes()

    if typing.TYPE_CHECKING:
        # :see: https://mypy.readthedocs.io/en/stable/generics.html#decorator-factories
        @typing.overload
        def register(self, key: typing.Type[T]) -> typing.Type[T]:
            """Decorator variant"""
            ...

        @typing.overload
        def register(
            self, key: typing.Hashable
        ) -> typing.Callable[[typing.Type[T]], typing.Type[T]]:
            """Decorator factory variant"""
            ...

    def register(
        self,
<<<<<<< HEAD
        key: typing.Union[typing.Hashable, type],
    ) -> typing.Callable[[type], type]:
=======
        key: typing.Union[typing.Hashable, typing.Type[T]],
    ) -> typing.Union[
        typing.Type[T],
        typing.Callable[[typing.Type[T]], typing.Type[T]],
    ]:
>>>>>>> e0ff1e66
        """
        Decorator that registers a class with the registry.

        Example::

           registry = ClassRegistry(attr_name='widget_type')

           @registry.register
           class CustomWidget(BaseWidget):
             widget_type = 'custom'
             ...

           # Override the registry key:
           @registry.register('premium')
           class AdvancedWidget(BaseWidget):
             ...

        :param key:
            The registry key to use for the registered class.
            Optional if the registry's :py:attr:`attr_name` is set.
        """
        # ``@register`` usage:
        if is_class(key):
            if typing.TYPE_CHECKING:
                key = typing.cast(typing.Type[T], key)

            if self.attr_name:
                attr_key = getattr(key, self.attr_name)
                lookup_key = self.gen_lookup_key(attr_key)

                self._register(lookup_key, key)
                self._lookup_keys[attr_key] = lookup_key

                return key
            else:
                raise ValueError(
                    f"Attempting to register {key.__name__} to {type(self).__name__}"
                    f"via decorator, but `{type(self).__name__}.attr_key` is not set."
                )
        else:
            # :see: https://github.com/python/mypy/issues/16640
            if typing.TYPE_CHECKING:
                key = typing.cast(typing.Hashable, key)

<<<<<<< HEAD
        # ``@register('some_attr')`` usage:
        def _decorator(cls: type) -> type:
            _lookup_key = self.gen_lookup_key(key)

            self._register(_lookup_key, cls)
            self._lookup_keys[key] = _lookup_key
=======
            # ``@register('some_attr')`` usage:
            def _decorator(cls: typing.Type[T]) -> typing.Type[T]:
                lookup_key_ = self.gen_lookup_key(key)

                self._register(lookup_key_, cls)
                self._lookup_keys[key] = lookup_key_
>>>>>>> e0ff1e66

                return cls

            return _decorator

    def unregister(self, key: typing.Hashable) -> typing.Type[T]:
        """
        Unregisters the class with the specified key.

        :param key:
            The registry key to remove (not the registered class!).

        :return:
            The class that was unregistered.

        :raise:
            - :py:class:`KeyError` if the key is not registered.
        """
        result = self._unregister(self.gen_lookup_key(key))
        del self._lookup_keys[key]

        return result

    @abstract_method
    def _register(self, key: typing.Hashable, class_: typing.Type[T]) -> None:
        """
        Registers a class with the registry.

        :param key: Return value from :py:meth:`gen_lookup_key`.
        """
        raise NotImplementedError()

    @abstract_method
    def _unregister(self, key: typing.Hashable) -> typing.Type[T]:
        """
        Unregisters the class at the specified key.

        :param key: Return value from :py:meth:`gen_lookup_key`.
        """
        raise NotImplementedError()


def AutoRegister(registry: BaseMutableRegistry) -> type:
    """
    Creates a base class that automatically registers all non-abstract subclasses in the
    specified registry.

    Example::

       commands = ClassRegistry(attr_name='command_name')

       class BaseCommand(AutoRegister(commands), ABC):
         @abstractmethod
         def print(self):
           raise NotImplementedError()

       class PrintCommand(BaseCommand):
         command_name = 'print'

         def print(self):
           ...

       print(list(commands.items())) # [('print', PrintCommand)]

    .. important::

       Python defines abstract as "having at least one unimplemented abstract method";
       adding :py:class:`abc.ABC` as a base class is not enough.

    :param registry:
        The registry that new classes will be added to.

        .. note::

           The registry's ``attr_name`` attribute must be set.
    """
    if not registry.attr_name:
        raise ValueError(f"Missing `attr_name` in {registry}.")

    class _Base:
        def __init_subclass__(cls, **kwargs):
            super().__init_subclass__(**kwargs)

            if not isabstract(cls):
                registry.register(cls)

    return _Base<|MERGE_RESOLUTION|>--- conflicted
+++ resolved
@@ -1,15 +1,10 @@
 __all__ = ["AutoRegister", "BaseMutableRegistry", "BaseRegistry", "RegistryKeyError"]
 
 import typing
-<<<<<<< HEAD
 from abc import ABC, abstractmethod as abstract_method
-from inspect import isabstract, isclass as is_class
-=======
-from abc import ABCMeta, abstractmethod as abstract_method
 from collections.abc import Container
-from inspect import isclass as is_class
+from inspect import isabstract as is_abstract, isclass as is_class
 from warnings import warn
->>>>>>> e0ff1e66
 
 
 class RegistryKeyError(KeyError):
@@ -23,14 +18,10 @@
     pass
 
 
-<<<<<<< HEAD
-class BaseRegistry(typing.Mapping, ABC):
-=======
 T = typing.TypeVar("T")
 
 
-class BaseRegistry(Container[T], metaclass=ABCMeta):
->>>>>>> e0ff1e66
+class BaseRegistry(Container[T], ABC):
     """
     Base functionality for registries.
     """
@@ -57,12 +48,7 @@
 
     def __iter__(self) -> typing.Iterator[typing.Hashable]:
         """
-<<<<<<< HEAD
-        Returns a generator for iterating over registry keys, in the order that they
-        were registered.
-=======
         Iterates over registry keys.
->>>>>>> e0ff1e66
         """
         return iter(self.keys())
 
@@ -70,27 +56,18 @@
         """
         Returns the number of registered classes.
         """
-<<<<<<< HEAD
-        raise NotImplementedError()
-=======
         return sum(1 for _ in self.keys())
->>>>>>> e0ff1e66
 
     def __missing__(self, key: typing.Hashable) -> typing.Type[T]:
         """
         Defines what to do when trying to access an unregistered key.
 
-<<<<<<< HEAD
         Default behaviour is to throw a typed exception, but you could override this in
         a subclass, e.g., to return a default value.
-=======
-        Default behaviour is to throw a typed exception, but you could override
-        this in a subclass, e.g., to return a default value.
 
         .. note::
 
            This method must return a class, not an instance.
->>>>>>> e0ff1e66
         """
         raise RegistryKeyError(key)
 
@@ -139,16 +116,11 @@
         """
         Used by :py:meth:`get` to generate a lookup key.
 
-<<<<<<< HEAD
         You may override this method in a subclass, for example if you need to support
         legacy aliases, etc.
-=======
-        You may override this method in a subclass, for example if you need to
-        support legacy aliases, etc.
 
         :param key: the key value provided to e.g., :py:meth:`__getitem__`
         :returns: the registry key, used to look up the corresponding class.
->>>>>>> e0ff1e66
         """
         return key
 
@@ -173,39 +145,8 @@
         """
         return class_(*args, **kwargs)
 
-<<<<<<< HEAD
-    @abstract_method
-    def items(
-        self,
-    ) -> typing.Generator[typing.Tuple[typing.Hashable, type], None, None]:
-        """
-        Iterates over registered classes and their corresponding keys, in the order that
-        they were registered.
-        """
-        raise NotImplementedError()
-
-    def keys(self) -> typing.Generator[typing.Hashable, None, None]:
-        """
-        Returns a generator for iterating over registry keys, in the order that they
-        were registered.
-        """
-        for item in self.items():
-            yield item[0]
-
-    def values(self) -> typing.Generator[type, None, None]:
-        """
-        Returns a generator for iterating over registered classes, in the order that
-        they were registered.
-        """
-        for item in self.items():
-            yield item[1]
-
-
-class BaseMutableRegistry(BaseRegistry, typing.MutableMapping, ABC):
-=======
-
-class BaseMutableRegistry(BaseRegistry[T], metaclass=ABCMeta):
->>>>>>> e0ff1e66
+
+class BaseMutableRegistry(BaseRegistry[T], ABC):
     """
     Extends :py:class:`BaseRegistry` with methods that can be used to modify the
     registered classes.
@@ -222,22 +163,9 @@
         self.attr_name = attr_name
 
         # Map lookup keys to readable keys.
-<<<<<<< HEAD
         # Only needed when :py:meth:`gen_lookup_key` is overridden, but I'm not good
         # enough at reflection black magic to figure out how to do that (:
-        self._lookup_keys: typing.Dict[typing.Hashable, typing.Hashable] = {}
-
-    def __delitem__(self, key: typing.Hashable) -> None:
-        """
-        Provides alternate syntax for un-registering a class.
-        """
-        self._unregister(self.gen_lookup_key(key))
-        del self._lookup_keys[key]
-=======
-        # Only needed when :py:meth:`gen_lookup_key` is overridden, but I'm not
-        # good enough at reflection black magic to figure out how to do that (:
         self._lookup_keys: dict[typing.Hashable, typing.Hashable] = {}
->>>>>>> e0ff1e66
 
     def __repr__(self) -> str:
         return f"{type(self).__name__}({self.attr_name!r})"
@@ -294,16 +222,11 @@
 
     def register(
         self,
-<<<<<<< HEAD
-        key: typing.Union[typing.Hashable, type],
-    ) -> typing.Callable[[type], type]:
-=======
         key: typing.Union[typing.Hashable, typing.Type[T]],
     ) -> typing.Union[
         typing.Type[T],
         typing.Callable[[typing.Type[T]], typing.Type[T]],
     ]:
->>>>>>> e0ff1e66
         """
         Decorator that registers a class with the registry.
 
@@ -348,21 +271,12 @@
             if typing.TYPE_CHECKING:
                 key = typing.cast(typing.Hashable, key)
 
-<<<<<<< HEAD
-        # ``@register('some_attr')`` usage:
-        def _decorator(cls: type) -> type:
-            _lookup_key = self.gen_lookup_key(key)
-
-            self._register(_lookup_key, cls)
-            self._lookup_keys[key] = _lookup_key
-=======
             # ``@register('some_attr')`` usage:
             def _decorator(cls: typing.Type[T]) -> typing.Type[T]:
                 lookup_key_ = self.gen_lookup_key(key)
 
                 self._register(lookup_key_, cls)
                 self._lookup_keys[key] = lookup_key_
->>>>>>> e0ff1e66
 
                 return cls
 
@@ -446,7 +360,7 @@
         def __init_subclass__(cls, **kwargs):
             super().__init_subclass__(**kwargs)
 
-            if not isabstract(cls):
+            if not is_abstract(cls):
                 registry.register(cls)
 
     return _Base